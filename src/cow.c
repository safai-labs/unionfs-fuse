--- conflicted
+++ resolved
@@ -203,7 +203,6 @@
 		if (strcmp(de->d_name, ".") == 0 || strcmp(de->d_name, "..") == 0) continue;
 
 		char member[PATHLEN_MAX];
-<<<<<<< HEAD
 		if (BUILD_PATH(member, path, de->d_name)) {
 			res = 1;
 			break;
@@ -213,14 +212,5 @@
 	}
 
 	closedir(dp);
-	return res;
-=======
-		if (BUILD_PATH(member, path, de->d_name)) RETURN(1);
-		res = cow_cp(member, branch_ro, branch_rw);
-		if (res != 0) RETURN(res);
-	}
-
-	closedir(dp);
-	RETURN(0);
->>>>>>> 4aa6cc60
-}
+	RETURN(res);
+}
